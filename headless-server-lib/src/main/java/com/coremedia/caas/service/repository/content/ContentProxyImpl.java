package com.coremedia.caas.service.repository.content;

import com.coremedia.caas.service.repository.ProxyFactory;
import com.coremedia.cap.content.Content;

import com.google.common.base.Objects;

import java.util.Calendar;
import java.util.List;
import java.util.Objects;

public class ContentProxyImpl implements ContentProxy {

  private final Content content;
  private final ProxyFactory proxyFactory;

  public ContentProxyImpl(Content content, ProxyFactory proxyFactory) {
    this.content = content;
    this.proxyFactory = proxyFactory;
  }

  @Override
  public boolean isSubtypeOf(String typeName) {
    return content.getType().isSubtypeOf(typeName);
  }


  @Override
  public String getId() {
    return content.getId();
  }

  @Override
  public String getName() {
    return content.getName();
  }

  @Override
  public String getType() {
    return content.getType().getName();
  }


  @Override
  public Calendar getCreationDate() {
    return content.getCreationDate();
  }

  @Override
  public Calendar getModificationDate() {
    return content.getModificationDate();
  }


  @Override
  public Object get(String propertyName) {
    return proxyFactory.makeProxy(content.get(propertyName));
  }

  @Override
  public BlobProxy getBlob(String propertyName) {
    return proxyFactory.makeBlobProxy(content.getBlob(propertyName));
  }

  @Override
  public Boolean getBoolean(String propertyName) {
    return content.getBoolean(propertyName);
  }

  @Override
  public Integer getInteger(String propertyName) {
    return content.getInteger(propertyName);
  }

  @Override
  public ContentProxy getLink(String propertyName) {
    List<ContentProxy> contentProxies = getLinks(propertyName);
    if (!contentProxies.isEmpty()) {
      return contentProxies.get(0);
    }
    return null;
  }

  @Override
  public List<ContentProxy> getLinks(String propertyName) {
    return proxyFactory.makeContentProxyList(content.getLinks(propertyName));
  }

  @Override
  public MarkupProxy getMarkup(String propertyName) {
    return proxyFactory.makeMarkupProxy(content.getMarkup(propertyName));
  }

  @Override
  public String getString(String propertyName) {
    return content.getString(propertyName);
  }


  /*
   * Package private area for model creation
   */

  Content getContent() {
    return content;
  }

  Object getModel(String modelName) {
    return proxyFactory.getRootContext().getModelFactory().createModel(modelName, null, this);
  }

<<<<<<< HEAD
  @Override
  public String toString() {
    return "ContentProxy(" + content.toString() + ")";
  }
=======
>>>>>>> 7ec87c5d

  @Override
  public boolean equals(Object o) {
    if (this == o) {
      return true;
    }
    if (o == null || getClass() != o.getClass()) {
      return false;
    }
    ContentProxyImpl that = (ContentProxyImpl) o;
<<<<<<< HEAD
    return Objects.equals(content, that.content);
=======
    return Objects.equal(content, that.content);
>>>>>>> 7ec87c5d
  }

  @Override
  public int hashCode() {
<<<<<<< HEAD
    return content.hashCode();
=======
    return Objects.hashCode(content);
>>>>>>> 7ec87c5d
  }
}<|MERGE_RESOLUTION|>--- conflicted
+++ resolved
@@ -109,13 +109,10 @@
     return proxyFactory.getRootContext().getModelFactory().createModel(modelName, null, this);
   }
 
-<<<<<<< HEAD
   @Override
   public String toString() {
     return "ContentProxy(" + content.toString() + ")";
   }
-=======
->>>>>>> 7ec87c5d
 
   @Override
   public boolean equals(Object o) {
@@ -126,19 +123,11 @@
       return false;
     }
     ContentProxyImpl that = (ContentProxyImpl) o;
-<<<<<<< HEAD
     return Objects.equals(content, that.content);
-=======
-    return Objects.equal(content, that.content);
->>>>>>> 7ec87c5d
   }
 
   @Override
   public int hashCode() {
-<<<<<<< HEAD
-    return content.hashCode();
-=======
-    return Objects.hashCode(content);
->>>>>>> 7ec87c5d
+    return com.google.common.base.Objects.hashCode(content);
   }
 }